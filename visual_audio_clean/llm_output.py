import json
import numpy as np
import os  # Adding the missing import
from utils import NumpyEncoder
from transcription import group_transcriptions_by_time # Use the custom encoder

class NpEncoder(json.JSONEncoder):
    def default(self, obj):
        if isinstance(obj, np.integer):
            return int(obj)
        if isinstance(obj, np.floating):
            return float(obj)
        if isinstance(obj, np.ndarray):
            return obj.tolist() # Convert arrays to lists
        return super(NpEncoder, self).default(obj)

<<<<<<< HEAD

def create_llm_input(overall_results, output_path):
=======
def create_llm_input(results_data,  transcript_lines=None, output_path="llm_analysis_input.json"):
>>>>>>> fcd3d95c
    """
    Transforms the analysis results into a JSON structure suitable for LLMs,
    ensuring necessary IDs and bounding boxes are included per person per frame.

    Args:
        overall_results (dict): The dictionary containing 'profiles' and
                                frame data keyed by image paths (e.g., result
                                from analyze_video_frames_with_tracking).
        output_path (str): The path where the JSON file should be saved.

    Returns:
        dict: The generated dictionary representing the LLM input JSON.
    """
    llm_data = {}
    frame_analysis_list = []

    # --- Create Session Summary ---
    # (Assuming 'profiles' key exists in overall_results)
    profiles_summary = {}
    final_profiles = overall_results.get("profiles", {})
    for profile_id, profile_data in final_profiles.items():
        profiles_summary[profile_id] = {
            "assigned_name": profile_data.get("name", f"Person {profile_id}"),
            "appeared_in_frame_indices": profile_data.get("frames_seen", [])
            # Add other summary info if needed
        }

<<<<<<< HEAD
    llm_data["session_summary"] = {
        "total_frames_processed": len(overall_results) - 1, # Subtract 1 for 'profiles' key
        "distinct_people_identified": profiles_summary
    }


    # --- Create Frame-by-Frame Analysis List ---
    # Iterate through the frames in overall_results
    # Sort keys to ensure consistent frame order if keys are filenames/paths
    frame_keys = sorted([k for k in overall_results.keys() if k != "profiles" and k != "visualizations"])

    for img_path in frame_keys:
        frame_data = overall_results.get(img_path, {})
        faces_in_frame_data = frame_data.get("faces", [])
        people_output_list = []
=======
    if transcript_lines:
        transcript_buckets = group_transcriptions_by_time(transcript_lines)
    else:
        transcript_buckets = {}

    # Populate frame-by-frame analysis
    for frame_path, frame_data in results_data.items():
        if frame_path in ['profiles', 'visualizations']:
            continue # Skip metadata keys
>>>>>>> fcd3d95c

        # Process each face found in this frame
        for face_obj in faces_in_frame_data:
            # *** Extract the required data ***
            person_output = {
                "name": face_obj.get("name"),
                "profile_id": face_obj.get("profile_id"), # <<< FINAL CLUSTERED ID
                "tracker_id": face_obj.get("yolo_track_id"), # <<< ORIGINAL TRACKER ID
                "bbox_pixels": face_obj.get("bbox_pixels"), # <<< BOUNDING BOX
                "emotion_detected": face_obj.get("emotion"), # Assuming emotion is stored directly
                "gaze_info": { # Reconstruct gaze info if needed
                    "looking_at_camera": face_obj.get("gaze", {}).get("looking_at_camera"),
                    "inout_score": face_obj.get("gaze", {}).get("inout_score"),
                    # Add heatmap if you want it in the final JSON
                    # "heatmap": face_obj.get("gaze", {}).get("heatmap")
                },
                # Add other relevant fields like known_identity_match if desired
                "known_identity_match": face_obj.get("known_identity_match"),
                "known_identity_score": face_obj.get("known_identity_score"),
            }
            # Clean up None values if desired (optional)
            # person_output = {k: v for k, v in person_output.items() if v is not None}
            people_output_list.append(person_output)

        # Create the entry for this frame
        frame_entry = {
            # Use basename if img_path is a full path
            "frame_identifier": os.path.basename(img_path),
            "people_in_frame": people_output_list
        }
        frame_analysis_list.append(frame_entry)

<<<<<<< HEAD
    llm_data["frame_by_frame_analysis"] = frame_analysis_list
=======

        try:
            frame_index = int(os.path.splitext(os.path.basename(frame_path))[0].split("_")[-1])
            frame_time_sec = frame_index  # Assuming 1 FPS
            bucket_index = int(frame_time_sec // 10)
            if bucket_index in transcript_buckets:
                frame_entry["dialogue_in_chunk"] = transcript_buckets[bucket_index]
        except Exception as e:
            print(f"Could not determine dialogue chunk for {frame_path}: {e}")

        # First pass: gather all people and their bounding boxes
        people_with_boxes = []
        for face_info in frame_data.get('faces', []):
            final_profile_id = face_info.get('profile_id')
            person_name = "Unknown"
            if final_profile_id is not None and final_profile_id in final_profiles:
                 person_name = final_profiles[final_profile_id].get('name', f"Person {final_profile_id}")

            # Extract emotion information - handle both string and dictionary formats
            emotion_data = face_info.get('emotion', "Unknown")
            
            # Store person with their bounding box for gaze target detection
            people_with_boxes.append({
                "name": person_name,
                "emotion_detected": emotion_data,
                "gaze_info": face_info.get('gaze', {}),
                "bbox": face_info['bbox_pixels'],  # Keep bbox temporarily for gaze calculation
                "profile_id": final_profile_id
            })

        # Second pass: create final output with gaze targets
        for person in people_with_boxes:
            # Prepare person data without bounding box
            person_data = {
                "name": person["name"],
                "emotion_detected": person["emotion_detected"],
                "gaze_info": None  # Default value
            }
>>>>>>> fcd3d95c

    # --- Add Chunk Metadata (if available/passed) ---
    # This part depends on how you handle chunking; it might be added
    # later in the process_video_in_chunks function as you currently do.
    # llm_data["chunk_metadata"] = overall_results.get("chunk_metadata", {})


    # --- Save the JSON ---
    try:
        # Use NpEncoder if you include NumPy arrays (like heatmaps)
        with open(output_path, 'w') as f:
            json.dump(llm_data, f, indent=2, cls=NpEncoder)
        print(f"Successfully saved LLM input JSON to {output_path}")
    except TypeError as e:
        print(f"Error saving JSON (possibly due to non-serializable data like NumPy arrays without NpEncoder): {e}")
        # Fallback: try saving without NpEncoder if you didn't include arrays
        try:
            with open(output_path, 'w') as f:
                 json.dump(llm_data, f, indent=2)
            print(f"Successfully saved LLM input JSON to {output_path} (without NpEncoder)")
        except Exception as e_inner:
            print(f"Error saving JSON even without NpEncoder: {e_inner}")

    except Exception as e:
        print(f"An error occurred saving the JSON: {e}")

    return llm_data # Return the dictionary as well<|MERGE_RESOLUTION|>--- conflicted
+++ resolved
@@ -4,66 +4,38 @@
 from utils import NumpyEncoder
 from transcription import group_transcriptions_by_time # Use the custom encoder
 
-class NpEncoder(json.JSONEncoder):
-    def default(self, obj):
-        if isinstance(obj, np.integer):
-            return int(obj)
-        if isinstance(obj, np.floating):
-            return float(obj)
-        if isinstance(obj, np.ndarray):
-            return obj.tolist() # Convert arrays to lists
-        return super(NpEncoder, self).default(obj)
-
-<<<<<<< HEAD
-
-def create_llm_input(overall_results, output_path):
-=======
+
 def create_llm_input(results_data,  transcript_lines=None, output_path="llm_analysis_input.json"):
->>>>>>> fcd3d95c
     """
-    Transforms the analysis results into a JSON structure suitable for LLMs,
-    ensuring necessary IDs and bounding boxes are included per person per frame.
+    Convert analysis results to a structured JSON file for LLM consumption,
+    removing bounding boxes and natural language summaries. Correctly identifies
+    gaze targets between people.
 
     Args:
-        overall_results (dict): The dictionary containing 'profiles' and
-                                frame data keyed by image paths (e.g., result
-                                from analyze_video_frames_with_tracking).
-        output_path (str): The path where the JSON file should be saved.
+        results_data: The main analysis result dictionary containing 'profiles'
+                      and frame-by-frame data.
+        output_path: Path to save the JSON file.
 
     Returns:
-        dict: The generated dictionary representing the LLM input JSON.
+        The structured data dictionary suitable for LLM input.
     """
-    llm_data = {}
-    frame_analysis_list = []
-
-    # --- Create Session Summary ---
-    # (Assuming 'profiles' key exists in overall_results)
-    profiles_summary = {}
-    final_profiles = overall_results.get("profiles", {})
-    for profile_id, profile_data in final_profiles.items():
-        profiles_summary[profile_id] = {
-            "assigned_name": profile_data.get("name", f"Person {profile_id}"),
-            "appeared_in_frame_indices": profile_data.get("frames_seen", [])
-            # Add other summary info if needed
+    llm_data = {
+        "session_summary": {
+            "total_frames_processed": len([k for k in results_data.keys() if k not in ['profiles', 'visualizations']]),
+            "distinct_people_identified": {} # Summary based on FINAL profiles
+        },
+        "frame_by_frame_analysis": []
+    }
+
+    # Populate session summary with final profile information
+    final_profiles = results_data.get('profiles', {})
+    for final_pid, prof_info in final_profiles.items():
+        # Use the final assigned ID (e.g., 1, 2, 3...) as the key in the summary
+        llm_data["session_summary"]["distinct_people_identified"][str(final_pid)] = {
+            "assigned_name": prof_info.get('name', f"Person {final_pid}"),
+            "appeared_in_frame_indices": prof_info.get('frames_seen', [])
         }
 
-<<<<<<< HEAD
-    llm_data["session_summary"] = {
-        "total_frames_processed": len(overall_results) - 1, # Subtract 1 for 'profiles' key
-        "distinct_people_identified": profiles_summary
-    }
-
-
-    # --- Create Frame-by-Frame Analysis List ---
-    # Iterate through the frames in overall_results
-    # Sort keys to ensure consistent frame order if keys are filenames/paths
-    frame_keys = sorted([k for k in overall_results.keys() if k != "profiles" and k != "visualizations"])
-
-    for img_path in frame_keys:
-        frame_data = overall_results.get(img_path, {})
-        faces_in_frame_data = frame_data.get("faces", [])
-        people_output_list = []
-=======
     if transcript_lines:
         transcript_buckets = group_transcriptions_by_time(transcript_lines)
     else:
@@ -73,42 +45,12 @@
     for frame_path, frame_data in results_data.items():
         if frame_path in ['profiles', 'visualizations']:
             continue # Skip metadata keys
->>>>>>> fcd3d95c
-
-        # Process each face found in this frame
-        for face_obj in faces_in_frame_data:
-            # *** Extract the required data ***
-            person_output = {
-                "name": face_obj.get("name"),
-                "profile_id": face_obj.get("profile_id"), # <<< FINAL CLUSTERED ID
-                "tracker_id": face_obj.get("yolo_track_id"), # <<< ORIGINAL TRACKER ID
-                "bbox_pixels": face_obj.get("bbox_pixels"), # <<< BOUNDING BOX
-                "emotion_detected": face_obj.get("emotion"), # Assuming emotion is stored directly
-                "gaze_info": { # Reconstruct gaze info if needed
-                    "looking_at_camera": face_obj.get("gaze", {}).get("looking_at_camera"),
-                    "inout_score": face_obj.get("gaze", {}).get("inout_score"),
-                    # Add heatmap if you want it in the final JSON
-                    # "heatmap": face_obj.get("gaze", {}).get("heatmap")
-                },
-                # Add other relevant fields like known_identity_match if desired
-                "known_identity_match": face_obj.get("known_identity_match"),
-                "known_identity_score": face_obj.get("known_identity_score"),
-            }
-            # Clean up None values if desired (optional)
-            # person_output = {k: v for k, v in person_output.items() if v is not None}
-            people_output_list.append(person_output)
-
-        # Create the entry for this frame
+
         frame_entry = {
-            # Use basename if img_path is a full path
-            "frame_identifier": os.path.basename(img_path),
-            "people_in_frame": people_output_list
+            "frame_identifier": os.path.basename(frame_path), # Use filename as identifier
+            "people_in_frame": []
         }
-        frame_analysis_list.append(frame_entry)
-
-<<<<<<< HEAD
-    llm_data["frame_by_frame_analysis"] = frame_analysis_list
-=======
+
 
         try:
             frame_index = int(os.path.splitext(os.path.basename(frame_path))[0].split("_")[-1])
@@ -147,31 +89,127 @@
                 "emotion_detected": person["emotion_detected"],
                 "gaze_info": None  # Default value
             }
->>>>>>> fcd3d95c
-
-    # --- Add Chunk Metadata (if available/passed) ---
-    # This part depends on how you handle chunking; it might be added
-    # later in the process_video_in_chunks function as you currently do.
-    # llm_data["chunk_metadata"] = overall_results.get("chunk_metadata", {})
-
-
-    # --- Save the JSON ---
+
+            # Add gaze target information if available
+            gaze_info = person.get("gaze_info", {})
+            if gaze_info:
+                gaze_data = {}
+                
+                # Only mark as looking at camera if confidence is very high
+                camera_confidence_threshold = 0.5  # Strict threshold to avoid false positives
+                if ("looking_at_camera" in gaze_info and 
+                    gaze_info["looking_at_camera"] and 
+                    gaze_info.get("inout_score", 0) > camera_confidence_threshold):
+                    gaze_data["gaze_target"] = "camera"
+                    
+                # Check if looking at another person based on unnormalized gaze target
+                elif "estimated_gaze_target_normalized" in gaze_info:
+                    target = gaze_info["estimated_gaze_target_normalized"]
+                    
+                    # Get unnormalized coordinates
+                    if isinstance(target, dict) and "x" in target and "y" in target:
+                        # Calculate reasonable image dimensions
+                        max_x = max(p["bbox"][2] for p in people_with_boxes) + 100  # Add padding
+                        max_y = max(p["bbox"][3] for p in people_with_boxes) + 100  # Add padding
+                        
+                        # Convert normalized to absolute coordinates
+                        gaze_x = int(target["x"] * max_x)
+                        gaze_y = int(target["y"] * max_y)
+                        
+                        # Store the unnormalized coordinates
+                        gaze_data["unnormalized_gaze_point"] = {"x": gaze_x, "y": gaze_y}
+                        
+                        # Look for a person target using expanded bounding boxes
+                        person_target_found = False
+                        for other_person in people_with_boxes:
+                            if other_person["name"] == person["name"]:
+                                continue  # Skip self
+                            
+                            # Get bounding box
+                            x1, y1, x2, y2 = other_person["bbox"]
+                            box_width = x2 - x1
+                            box_height = y2 - y1
+                            
+                            # Expand by 25% in each direction for more forgiving detection
+                            x1_expanded = max(0, x1 - int(box_width * 0.25))
+                            y1_expanded = max(0, y1 - int(box_height * 0.25))
+                            x2_expanded = min(max_x, x2 + int(box_width * 0.25))
+                            y2_expanded = min(max_y, y2 + int(box_height * 0.25))
+                            
+                            # Check if gaze point is in expanded box
+                            if x1_expanded <= gaze_x <= x2_expanded and y1_expanded <= gaze_y <= y2_expanded:
+                                gaze_data["gaze_target"] = other_person["name"]
+                                gaze_data["target_profile_id"] = other_person["profile_id"]
+                                person_target_found = True
+                                break
+                        
+                        # If no specific person target found, set to "other"
+                        if not person_target_found:
+                            gaze_data["gaze_target"] = "other"
+                    else:
+                        gaze_data["gaze_target"] = "other"
+                elif "heatmap" in gaze_info:
+                    # Handle heatmap-based gaze similarly to above
+                    heatmap = gaze_info["heatmap"]
+                    if isinstance(heatmap, (np.ndarray, list)):
+                        heatmap_np = np.array(heatmap)
+                        if heatmap_np.ndim == 2 and heatmap_np.size > 0:
+                            max_idx = np.unravel_index(np.argmax(heatmap_np), heatmap_np.shape)
+                            norm_y, norm_x = max_idx[0] / heatmap_np.shape[0], max_idx[1] / heatmap_np.shape[1]
+                            
+                            # Calculate reasonable image dimensions
+                            max_x = max(p["bbox"][2] for p in people_with_boxes) + 100
+                            max_y = max(p["bbox"][3] for p in people_with_boxes) + 100
+                            
+                            # Convert normalized to absolute coordinates
+                            gaze_x = int(norm_x * max_x)
+                            gaze_y = int(norm_y * max_y)
+                            
+                            # Store the unnormalized coordinates
+                            gaze_data["unnormalized_gaze_point"] = {"x": gaze_x, "y": gaze_y}
+                            
+                            # Same person detection logic as above
+                            person_target_found = False
+                            for other_person in people_with_boxes:
+                                if other_person["name"] == person["name"]:
+                                    continue
+                                
+                                x1, y1, x2, y2 = other_person["bbox"]
+                                box_width = x2 - x1
+                                box_height = y2 - y1
+                                
+                                x1_expanded = max(0, x1 - int(box_width * 0.25))
+                                y1_expanded = max(0, y1 - int(box_height * 0.25))
+                                x2_expanded = min(max_x, x2 + int(box_width * 0.25))
+                                y2_expanded = min(max_y, y2 + int(box_height * 0.25))
+                                
+                                if x1_expanded <= gaze_x <= x2_expanded and y1_expanded <= gaze_y <= y2_expanded:
+                                    gaze_data["gaze_target"] = other_person["name"]
+                                    gaze_data["target_profile_id"] = other_person["profile_id"]
+                                    person_target_found = True
+                                    break
+                            
+                            if not person_target_found:
+                                gaze_data["gaze_target"] = "other"
+                        else:
+                            gaze_data["gaze_target"] = "other"
+                    else:
+                        gaze_data["gaze_target"] = "other"
+                else:
+                    gaze_data["gaze_target"] = "other"
+                
+                person_data["gaze_info"] = gaze_data
+
+            frame_entry["people_in_frame"].append(person_data)
+
+        llm_data["frame_by_frame_analysis"].append(frame_entry)
+
+    # Save the JSON file
     try:
-        # Use NpEncoder if you include NumPy arrays (like heatmaps)
         with open(output_path, 'w') as f:
-            json.dump(llm_data, f, indent=2, cls=NpEncoder)
-        print(f"Successfully saved LLM input JSON to {output_path}")
-    except TypeError as e:
-        print(f"Error saving JSON (possibly due to non-serializable data like NumPy arrays without NpEncoder): {e}")
-        # Fallback: try saving without NpEncoder if you didn't include arrays
-        try:
-            with open(output_path, 'w') as f:
-                 json.dump(llm_data, f, indent=2)
-            print(f"Successfully saved LLM input JSON to {output_path} (without NpEncoder)")
-        except Exception as e_inner:
-            print(f"Error saving JSON even without NpEncoder: {e_inner}")
-
+            json.dump(llm_data, f, indent=2, cls=NumpyEncoder)
+        print(f"LLM analysis input saved successfully to {output_path}")
     except Exception as e:
-        print(f"An error occurred saving the JSON: {e}")
-
-    return llm_data # Return the dictionary as well+        print(f"Error saving LLM JSON to {output_path}: {e}")
+
+    return llm_data